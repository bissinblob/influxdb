--- conflicted
+++ resolved
@@ -75,11 +75,11 @@
 	// TODO: Authorization.
 
 	c := &createDBUserCommand{
-		Database:    db.Name(),
-		Username:    username,
-		Password:    password,
+		Database: db.Name(),
+		Username: username,
+		Password: password,
 		ReadFrom: read,
-		WriteTo: write,
+		WriteTo:  write,
 	}
 	_, err := db.server.broadcast(createDBUserMessageType, c)
 	return err
@@ -265,13 +265,6 @@
 	return nil
 }
 
-<<<<<<< HEAD
-// CreateShardIfNotExists creates a shard for a retention policy for a given timestamp and returns the shard for the series
-func (db *Database) CreateShardIfNotExists(policy *RetentionPolicy, id uint32, timestamp time.Time) (*Shard, error) {
-	if s := policy.shardBySeriesTimestamp(id, timestamp); s != nil {
-		return s, nil
-	}
-=======
 // Shards returns a list of all shards in the database
 func (db *Database) Shards() []*Shard {
 	shards := make([]*Shard, 0, len(db.shards))
@@ -294,7 +287,12 @@
 	}
 	return policies
 }
->>>>>>> 0036996c
+
+// CreateShardIfNotExists creates a shard for a retention policy for a given timestamp and returns the shard for the series
+func (db *Database) CreateShardIfNotExists(policy *RetentionPolicy, id uint32, timestamp time.Time) (*Shard, error) {
+	if s := policy.shardBySeriesTimestamp(id, timestamp); s != nil {
+		return s, nil
+	}
 
 	c := &createShardIfNotExistsCommand{Database: db.name, Policy: policy.Name, Timestamp: timestamp}
 	if _, err := db.server.broadcast(createShardIfNotExistsMessageType, c); err != nil {
@@ -333,12 +331,8 @@
 	}
 
 	// Append to retention policy.
-<<<<<<< HEAD
-	ss.Shards = append(ss.Shards, s)
-=======
 	rp.Shards = append(rp.Shards, s)
 	// Add to db's map of shards
->>>>>>> 0036996c
 	db.shards[s.ID] = s
 
 	return nil, true
@@ -575,34 +569,11 @@
 	}
 }
 
-<<<<<<< HEAD
 // shardBySeriesTimestamp returns the shard in the space that owns a given timestamp for a given series id.
 // Returns nil if the shard does not exist.
-func (ss *RetentionPolicy) shardBySeriesTimestamp(id uint32, timestamp time.Time) *Shard {
-	shards := make([]*Shard, 0, ss.SplitN)
-	for _, s := range ss.Shards {
-=======
-/*
-// SplitPoints groups a set of points by shard id.
-// Also returns a list of timestamps that did not match an existing shard.
-func (rp *RetentionPolicy) Split(a []*protocol.Point) (points map[uint64][]*protocol.Point, unassigned []*protocol.Point) {
-	points = make(map[uint64][]*protocol.Point)
-	for _, p := range a {
-		if s := rp.ShardByTimestamp(time.Unix(0, p.GetTimestamp())); s != nil {
-			points[s.ID] = append(points[s.ID], p)
-		} else {
-			unassigned = append(unassigned, p)
-		}
-	}
-	return
-}
-*/
-
-// ShardByTimestamp returns the shard in the space that owns a given timestamp.
-// Returns nil if the shard does not exist.
-func (rp *RetentionPolicy) ShardByTimestamp(timestamp time.Time) *Shard {
+func (rp *RetentionPolicy) shardBySeriesTimestamp(id uint32, timestamp time.Time) *Shard {
+	shards := make([]*Shard, 0, rp.SplitN)
 	for _, s := range rp.Shards {
->>>>>>> 0036996c
 		if timeBetween(timestamp, s.StartTime, s.EndTime) {
 			shards = append(shards, s)
 		}
