// Libraries
import React, {Component, KeyboardEvent, ChangeEvent, MouseEvent} from 'react'
import classnames from 'classnames'

// Components
import {Input, ComponentSize} from 'src/clockface'
import {ClickOutside} from 'src/shared/components/ClickOutside'

// Decorators
import {ErrorHandling} from 'src/shared/decorators/errors'

// Styles
import 'src/shared/components/EditableName.scss'

interface PassedProps {
  onUpdate: (name: string) => void
  name: string
<<<<<<< HEAD
  onEditName: (e?: MouseEvent<HTMLAnchorElement>) => void
  hrefValue?: string
=======
  onEditName?: (e?: MouseEvent<HTMLAnchorElement>) => void
>>>>>>> 1a3e6cc9
  placeholder?: string
  noNameString: string
}

interface DefaultProps {
  hrefValue?: string
}

type Props = PassedProps & DefaultProps

interface State {
  isEditing: boolean
  workingName: string
}

@ErrorHandling
class EditableName extends Component<Props, State> {
  public static defaultProps: DefaultProps = {
    hrefValue: '#',
  }

  constructor(props: Props) {
    super(props)

    this.state = {
      isEditing: false,
      workingName: props.name,
    }
  }

  public render() {
    const {name, onEditName, hrefValue, noNameString} = this.props

    return (
      <div className={this.className}>
        <a href={hrefValue} onClick={onEditName}>
          <span>{name || noNameString}</span>
        </a>
        <div
          className="editable-name--toggle"
          onClick={this.handleStartEditing}
        >
          <span className="icon pencil" />
        </div>
        {this.input}
      </div>
    )
  }

  private get input(): JSX.Element {
    const {placeholder} = this.props
    const {workingName, isEditing} = this.state

    if (isEditing) {
      return (
        <ClickOutside onClickOutside={this.handleStopEditing}>
          <Input
            size={ComponentSize.ExtraSmall}
            maxLength={90}
            autoFocus={true}
            spellCheck={false}
            placeholder={placeholder}
            onFocus={this.handleInputFocus}
            onChange={this.handleInputChange}
            onKeyDown={this.handleKeyDown}
            customClass="editable-name--input"
            value={workingName}
          />
        </ClickOutside>
      )
    }
  }

  private handleStartEditing = (): void => {
    this.setState({isEditing: true})
  }

  private handleStopEditing = async (): Promise<void> => {
    const {workingName} = this.state
    const {onUpdate} = this.props

    await onUpdate(workingName)

    this.setState({isEditing: false})
  }

  private handleInputChange = (e: ChangeEvent<HTMLInputElement>): void => {
    this.setState({workingName: e.target.value})
  }

  private handleKeyDown = async (
    e: KeyboardEvent<HTMLInputElement>
  ): Promise<void> => {
    const {onUpdate, name} = this.props
    const {workingName} = this.state

    if (e.key === 'Enter') {
      await onUpdate(workingName)
      this.setState({isEditing: false})
    }

    if (e.key === 'Escape') {
      this.setState({isEditing: false, workingName: name})
    }
  }

  private handleInputFocus = (e: ChangeEvent<HTMLInputElement>): void => {
    e.currentTarget.select()
  }

  private get className(): string {
    const {name, noNameString} = this.props

    return classnames('editable-name', {
      'untitled-name': name === noNameString,
    })
  }
}

export default EditableName<|MERGE_RESOLUTION|>--- conflicted
+++ resolved
@@ -15,12 +15,7 @@
 interface PassedProps {
   onUpdate: (name: string) => void
   name: string
-<<<<<<< HEAD
-  onEditName: (e?: MouseEvent<HTMLAnchorElement>) => void
-  hrefValue?: string
-=======
   onEditName?: (e?: MouseEvent<HTMLAnchorElement>) => void
->>>>>>> 1a3e6cc9
   placeholder?: string
   noNameString: string
 }
